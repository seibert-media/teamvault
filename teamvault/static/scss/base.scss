--- conflicted
+++ resolved
@@ -97,30 +97,6 @@
   .modal-xl {
     --bs-modal-width: 88%
   }
-<<<<<<< HEAD
-=======
-}
-
-// Scrollbars
-body, .modal-dialog-scrollable .modal-body {
-  &::-webkit-scrollbar {
-    width: 20px;
-  }
-
-  &::-webkit-scrollbar-track {
-    background-color: transparent;
-  }
-
-  &::-webkit-scrollbar-thumb {
-    background-color: #d6dee1;
-    border-radius: 20px;
-    border: 6px solid transparent;
-    background-clip: content-box;
-  }
-
-  &::-webkit-scrollbar-thumb:hover {
-    background-color: #a8bbbf;
-  }
 }
 
 .content-circle {
@@ -135,5 +111,4 @@
   margin-right: 5px;
   text-align: center;
   width: 40px;
->>>>>>> fe936164
 }